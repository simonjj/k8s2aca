"""
k8s2aca: Kubernetes to Azure Container Apps Converter
"""

# ===================== Imports =====================
import os
import sys
<<<<<<< HEAD

# ===================== Constants =====================
# List of supported GPU SKUs for ACA
SUPPORTED_GPU_SKUS = ["A100", "T4"]

# ===================== Main Conversion Logic =====================
def convert_k8s_to_aca(input_file, output_file):
    # Main conversion function. Reads a Kubernetes manifest file, parses all relevant resources,
    # maps them to ACA equivalents, and writes both the ACA template and a migration report.
    with open(input_file, 'r') as f:
        # Load all documents from the YAML file (handles multi-document YAML files with ---)
        documents = list(yaml.safe_load_all(f))
        if len(documents) == 1:
            manifest = documents[0]
        else:
            manifest = documents

    # Collect ConfigMaps, Secrets, Services, Ingress, and unsupported constructs
    configmaps = {}
    secrets = {}
    services = []
    ingresses = []
    unsupported = []
    migration_report = []

    # Parse all resources in the manifest (if list)
    if isinstance(manifest, list):
        for item in manifest:
            kind = item.get('kind')
            if kind == 'ConfigMap':
                configmaps[item['metadata']['name']] = item.get('data', {})
            elif kind == 'Secret':
                secrets[item['metadata']['name']] = item.get('data', {})
            elif kind == 'Service':
                services.append(item)
            elif kind == 'Ingress':
                ingresses.append(item)
            elif kind not in ['Deployment', 'ReplicaSet', 'Pod']:
                unsupported.append(item)
        # Find the Deployment (main workload)
        deployment = next((i for i in manifest if i.get('kind') == 'Deployment'), None)
        if not deployment:
            print("[Error] No Deployment found in manifest.")
            sys.exit(1)
        manifest = deployment

    # Extract pod spec and containers
    pod_spec = manifest.get('spec', {}).get('template', {}).get('spec', {})
    containers = pod_spec.get('containers', [])
    volumes = pod_spec.get('volumes', [])

    aca_containers = []
    for container in containers:
        aca_container = {
            "name": container.get('name'),
            "image": container.get('image'),
            "resources": {"cpu": 2.0, "memory": "8.0Gi"},
        }
        # GPU mapping (interactive if needed)
        gpu_count = detect_gpu(container)
        if gpu_count:
            count, sku = map_gpu_to_aca(gpu_count)
            if count and sku:
                aca_container["resources"]["gpus"] = count
                aca_container["resources"]["gpuSku"] = sku
            else:
                migration_report.append(f"GPU mapping skipped for container {container.get('name')}. Will run on CPU only.")
        # Environment variables (from manifest, ConfigMap, Secret)
        aca_container["env"] = map_env_vars(container, configmaps, secrets)
        # Ports
        aca_container["ports"] = map_ports(container)
        # Probes (liveness/readiness)
        probes = map_probes(container)
        if probes:
            aca_container["probes"] = probes
        # Volume mounts (interactive for unsupported types)
        if 'volumeMounts' in container:
            aca_container["volumeMounts"] = map_volumes(volumes, container['volumeMounts'])
        aca_containers.append(aca_container)

    # Labels and annotations from the Deployment
    labels = manifest.get('metadata', {}).get('labels', {})
    annotations = manifest.get('metadata', {}).get('annotations', {})

    # Map Service/Ingress to ACA ingress (basic mapping)
    aca_ingress = None
    if services:
        svc = services[0]  # Only map the first service for now
        svc_type = svc.get('spec', {}).get('type', 'ClusterIP')
        ports = svc.get('spec', {}).get('ports', [])
        if svc_type in ['LoadBalancer', 'NodePort']:
            aca_ingress = {
                "external": True,
                "targetPort": ports[0]['targetPort'] if ports else 80,
                "transport": "auto"
            }
            migration_report.append(f"Service '{svc['metadata']['name']}' mapped to ACA ingress (external).")
        elif svc_type == 'ClusterIP':
            aca_ingress = {
                "external": False,
                "targetPort": ports[0]['targetPort'] if ports else 80,
                "transport": "auto"
            }
            migration_report.append(f"Service '{svc['metadata']['name']}' mapped to ACA ingress (internal).")
        else:
            migration_report.append(f"Service type '{svc_type}' for '{svc['metadata']['name']}' not directly supported. Manual review needed.")

    if ingresses:
        ing = ingresses[0]
        rules = ing.get('spec', {}).get('rules', [])
        if aca_ingress:
            aca_ingress['customDomains'] = [r['host'] for r in rules if 'host' in r]
            migration_report.append(f"Ingress '{ing['metadata']['name']}' custom domains mapped to ACA ingress.")
        else:
            migration_report.append(f"Ingress '{ing['metadata']['name']}' found, but no Service mapped. Manual review needed.")

    # Report unsupported constructs
    for item in unsupported:
        kind = item.get('kind', 'Unknown')
        name = item.get('metadata', {}).get('name', 'unnamed')
        migration_report.append(f"[Unsupported] {kind} '{name}' is not supported in ACA. Manual migration required.")

    # Compose the ACA template
    aca_template = {
        "type": "Microsoft.App/containerApps",
        "properties": {
            "template": {
                "containers": aca_containers
            },
            "labels": labels,
            "annotations": annotations
        }
    }
    if aca_ingress:
        aca_template["properties"]["ingress"] = aca_ingress

    # Write ACA template to file
    with open(output_file, 'w') as f:
        yaml.dump(aca_template, f)
    print(f"[Success] ACA template written to {output_file}")

    # Write migration report to file
    report_file = output_file.replace('.yaml', '.migration.txt')
    with open(report_file, 'w') as f:
        for line in migration_report:
            f.write(line + '\n')
    print(f"[Info] Migration report written to {report_file}")
=======
import yaml
>>>>>>> 3e5150e8

# ===================== Helper Functions =====================

SUPPORTED_GPU_SKUS = ["A100", "T4"]

def prompt_choice(message, choices):
    print(message)
    for idx, choice in enumerate(choices, 1):
        print(f"{idx}. {choice}")
    while True:
        try:
            selection = int(input(f"Enter your choice [1-{len(choices)}]: "))
            if 1 <= selection <= len(choices):
                return choices[selection - 1]
        except ValueError:
            pass
        print("Invalid input. Please try again.")

def detect_gpu(container):
    resources = container.get('resources', {})
    limits = resources.get('limits', {})
    if 'nvidia.com/gpu' in limits:
        return int(limits['nvidia.com/gpu'])
    return 0

def map_gpu_to_aca(gpu_count):
    print(f"[Info] GPU resource detected: {gpu_count} x nvidia.com/gpu")
    print("ACA supports only certain GPU SKUs (A100, T4) and up to 4 GPUs per container.")
    sku = prompt_choice("Choose a supported GPU SKU:", SUPPORTED_GPU_SKUS + ["Skip GPU (run on CPU only)"])
    if sku.startswith("Skip"):
        return None, None
    return gpu_count, sku

def map_env_vars(container, configmaps, secrets):
    envs = []
    for env in container.get('env', []):
        if 'value' in env:
            envs.append({"name": env['name'], "value": env['value']})
        elif 'valueFrom' in env:
            src = env['valueFrom']
            if 'configMapKeyRef' in src:
                cm_name = src['configMapKeyRef']['name']
                key = src['configMapKeyRef']['key']
                value = configmaps.get(cm_name, {}).get(key)
                if value is not None:
                    envs.append({"name": env['name'], "value": value})
                else:
                    print(f"[Warning] ConfigMap {cm_name} or key {key} not found. Consider using Azure App Configuration.")
            elif 'secretKeyRef' in src:
                sec_name = src['secretKeyRef']['name']
                key = src['secretKeyRef']['key']
                value = secrets.get(sec_name, {}).get(key)
                if value is not None:
                    envs.append({"name": env['name'], "value": value})
                else:
                    print(f"[Warning] Secret {sec_name} or key {key} not found. Consider using Azure Key Vault.")
    return envs

def map_ports(container):
    ports = []
    for port in container.get('ports', []):
        if 'containerPort' in port:
            ports.append({"port": port['containerPort']})
    return ports

def map_volumes(volumes, volume_mounts):
    aca_volumes = []
    for mount in volume_mounts:
        vol_name = mount['name']
        vol = next((v for v in volumes if v['name'] == vol_name), None)
        if not vol:
            continue
        if 'azureFile' in vol:
            aca_volumes.append({"name": vol_name, "storageType": "AzureFile", "mountPath": mount['mountPath']})
        else:
            print(f"[Warning] Volume type for '{vol_name}' not directly supported in ACA.")
            alt = prompt_choice(f"How do you want to handle volume '{vol_name}'?", ["Skip", "Map as AzureFile", "Map as AzureBlob"])
            if alt == "Map as AzureFile":
                aca_volumes.append({"name": vol_name, "storageType": "AzureFile", "mountPath": mount['mountPath']})
            elif alt == "Map as AzureBlob":
                aca_volumes.append({"name": vol_name, "storageType": "AzureBlob", "mountPath": mount['mountPath']})
    return aca_volumes

def map_probes(container):
    probes = {}
    for probe_type in ["livenessProbe", "readinessProbe"]:
        if probe_type in container:
            probe = container[probe_type]
            if 'httpGet' in probe:
                probes[probe_type] = {
                    "type": "http",
                    "path": probe['httpGet']['path'],
                    "port": probe['httpGet']['port']
                }
            elif 'tcpSocket' in probe:
                probes[probe_type] = {
                    "type": "tcp",
                    "port": probe['tcpSocket']['port']
                }
            else:
                print(f"[Warning] Probe type in {probe_type} not directly supported in ACA.")
    return probes


# ===================== Main Conversion Logic =====================

def convert_k8s_to_aca(input_file, output_file=None): 
    # Collect all manifests into a list
    manifests = []
    with open(input_file, 'r') as f:
        for manifest in yaml.safe_load_all(f):
            if manifest:
                manifests.append(manifest)
                print(f"Processing resource: {manifest.get('kind')}")
            else:
                print("Skipping empty manifest")

    # Separate resources
    configmaps = {}
    secrets = {}
    services = []
    ingresses = []
    unsupported = []
    pod_resources = []

    for manifest in manifests:
        kind = manifest.get('kind')
        if kind in ['Deployment', 'ReplicaSet', 'Pod']:
            pod_resources.append(manifest)
        elif kind == 'ConfigMap':
            configmaps[manifest['metadata']['name']] = manifest.get('data', {})
        elif kind == 'Secret':
            secrets[manifest['metadata']['name']] = manifest.get('data', {})
        elif kind == 'Service':
            services.append(manifest)
        elif kind == 'Ingress':
            ingresses.append(manifest)
        else:
            unsupported.append(manifest)

    if not pod_resources:
        print("[Error] No pod-spec resources (Deployment, ReplicaSet, Pod) found in manifest.")
        sys.exit(1)

    # Process each pod resource
    for pod_resource in pod_resources:
        migration_report = []

        # Extract pod spec and containers
        if pod_resource.get('kind') in ['Deployment', 'ReplicaSet']:
            pod_spec = pod_resource.get('spec', {}).get('template', {}).get('spec', {})
        else:
            pod_spec = pod_resource.get('spec', {})

        containers = pod_spec.get('containers', [])
        volumes = pod_spec.get('volumes', [])

        aca_containers = []
        dedicated_profile_needed = False

        # Containers
        for container in containers:
            resources = container.get('resources', {})
            limits = resources.get('limits', {})
            requests = resources.get('requests', {})

            cpu = 2.0
            memory = "8.0Gi"

            if 'cpu' in limits:
                try:
                    cpu = float(str(limits['cpu']).replace('m', '')) / 1000 if 'm' in str(limits['cpu']) else float(limits['cpu'])
                except Exception:
                    migration_report.append(f"[Warning] Could not parse CPU limit for container {container.get('name')}. Using default 2.0.")
            elif 'cpu' in requests:
                try:
                    cpu = float(str(requests['cpu']).replace('m', '')) / 1000 if 'm' in str(requests['cpu']) else float(requests['cpu'])
                except Exception:
                    migration_report.append(f"[Warning] Could not parse CPU request for container {container.get('name')}. Using default 2.0.")

            if 'memory' in limits:
                memory = str(limits['memory'])
            elif 'memory' in requests:
                memory = str(requests['memory'])

            if memory.endswith('Mi'):
                try:
                    mem_gi = round(float(memory.replace('Mi', '')) / 1024, 1)
                    memory = f"{mem_gi}Gi"
                except Exception:
                    migration_report.append(f"[Warning] Could not parse memory for container {container.get('name')}. Using default 8.0Gi.")
                    memory = "8.0Gi"
                    mem_gi = 8.0
            elif memory.endswith('Gi'):
                try:
                    mem_gi = float(memory.replace('Gi', ''))
                except Exception:
                    mem_gi = 8.0
            else:
                migration_report.append(f"[Warning] Memory value '{memory}' not in Mi/Gi. Using default 8.0Gi.")
                mem_gi = 8.0
                memory = "8.0Gi"

            if mem_gi > 8.0:
                dedicated_profile_needed = True
                migration_report.append(f"[Info] Container '{container.get('name')}' requests >8Gi memory. Will assign Dedicated Workload Profile in ACA.")

            aca_container = {
                "name": container.get('name'),
                "image": container.get('image'),
                "resources": {"cpu": cpu, "memory": memory},
            }

            gpu_count = detect_gpu(container)
            if gpu_count:
                count, sku = map_gpu_to_aca(gpu_count)
                if count and sku:
                    aca_container["resources"]["gpus"] = count
                    aca_container["resources"]["gpuSku"] = sku
                else:
                    migration_report.append(f"GPU mapping skipped for container {container.get('name')}. Will run on CPU only.")

            aca_container["env"] = map_env_vars(container, configmaps, secrets)
            aca_container["ports"] = map_ports(container)
            probes = map_probes(container)
            if probes:
                aca_container["probes"] = probes

            if 'volumeMounts' in container:
                aca_container["volumeMounts"] = map_volumes(volumes, container['volumeMounts'])

            aca_containers.append(aca_container)

        labels = pod_resource.get('metadata', {}).get('labels', {})
        annotations = pod_resource.get('metadata', {}).get('annotations', {})

        aca_ingress = None
        if services:
            svc = services[0]
            svc_type = svc.get('spec', {}).get('type', 'ClusterIP')
            ports = svc.get('spec', {}).get('ports', [])
            if svc_type in ['LoadBalancer', 'NodePort']:
                aca_ingress = {
                    "external": True,
                    "targetPort": ports[0]['targetPort'] if ports else 80,
                    "transport": "auto"
                }
                migration_report.append(f"Service '{svc['metadata']['name']}' mapped to ACA ingress (external).")
            elif svc_type == 'ClusterIP':
                aca_ingress = {
                    "external": False,
                    "targetPort": ports[0]['targetPort'] if ports else 80,
                    "transport": "auto"
                }
                migration_report.append(f"Service '{svc['metadata']['name']}' mapped to ACA ingress (internal).")
            else:
                migration_report.append(f"Service type '{svc_type}' for '{svc['metadata']['name']}' not directly supported. Manual review needed.")

        if ingresses:
            ing = ingresses[0]
            rules = ing.get('spec', {}).get('rules', [])
            if aca_ingress:
                aca_ingress['customDomains'] = [r['host'] for r in rules if 'host' in r]
                migration_report.append(f"Ingress '{ing['metadata']['name']}' custom domains mapped to ACA ingress.")
            else:
                migration_report.append(f"Ingress '{ing['metadata']['name']}' found, but no Service mapped. Manual review needed.")

        for item in unsupported:
            kind = item.get('kind', 'Unknown')
            name = item.get('metadata', {}).get('name', 'unnamed')
            migration_report.append(f"[Unsupported] {kind} '{name}' is not supported in ACA. Manual migration required.")

        aca_template = {
            "type": "Microsoft.App/containerApps",
            "properties": {
                "template": {
                    "containers": aca_containers
                },
                "labels": labels,
                "annotations": annotations
            }
        }

        if aca_ingress:
            aca_template["properties"]["ingress"] = aca_ingress

        if dedicated_profile_needed:
            aca_template["properties"]["workloadProfileName"] = "Dedicated"
            migration_report.append("[Info] 'Dedicated' workload profile assigned in ACA template for containers requiring >8GiB memory.")

        # Determine output paths
        app_name = pod_resource.get('metadata', {}).get('name', 'aca-app')
        out_file = output_file if output_file else f"{app_name}.aca.yaml"
        report_file = os.path.splitext(out_file)[0] + ".migration.txt"

        abs_out_file = os.path.abspath(out_file)
        abs_report_file = os.path.abspath(report_file)

        # Write ACA template and report
        with open(out_file, 'w') as f:
            yaml.dump(aca_template, f)
        print(f"[Success] ACA template written to {abs_out_file}")

        with open(report_file, 'w') as f:
            for line in migration_report:
                f.write(line + '\n')
        print(f"[Info] Migration report written to {abs_report_file}")


# ===================== Entry Point =====================
if __name__ == "__main__":
    if len(sys.argv) < 2:
        print("Usage: python main.py <input-k8s-manifest.yaml> [output-aca-template.yaml]")
        sys.exit(1)

    input_file = sys.argv[1]
    output_file = sys.argv[2] if len(sys.argv) > 2 else None

    convert_k8s_to_aca(input_file, output_file)<|MERGE_RESOLUTION|>--- conflicted
+++ resolved
@@ -3,9 +3,9 @@
 """
 
 # ===================== Imports =====================
+import yaml
 import os
 import sys
-<<<<<<< HEAD
 
 # ===================== Constants =====================
 # List of supported GPU SKUs for ACA
@@ -153,9 +153,6 @@
         for line in migration_report:
             f.write(line + '\n')
     print(f"[Info] Migration report written to {report_file}")
-=======
-import yaml
->>>>>>> 3e5150e8
 
 # ===================== Helper Functions =====================
 
